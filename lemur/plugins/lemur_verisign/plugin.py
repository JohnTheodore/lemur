"""
.. module: lemur.plugins.lemur_verisign.verisign
    :platform: Unix
    :synopsis: This module is responsible for communicating with the VeriSign VICE 2.0 API.
    :copyright: (c) 2015 by Netflix Inc., see AUTHORS for more
    :license: Apache, see LICENSE for more details.

.. moduleauthor:: Kevin Glisson <kglisson@netflix.com>
"""
import arrow
import requests
import xmltodict

from flask import current_app

from lemur.plugins.bases import IssuerPlugin, SourcePlugin
from lemur.plugins import lemur_verisign as verisign
from lemur.common.utils import get_psuedo_random_string


# https://support.venafi.com/entries/66445046-Info-VeriSign-Error-Codes
VERISIGN_ERRORS = {
    "0x30c5": "Domain Mismatch when enrolling for an SSL certificate, a domain in your request has not been added to verisign",
    "0x482d": "Cannot issue SHA1 certificates expiring after 31/12/2016",
    "0x3a10": "Invalid X509 certificate format.: an unsupported certificate format was submitted",
    "0x4002": "Internal QM Error. : Internal Database connection error.",
    "0x3301": "Bad transaction id or parent cert not renewable.: User try to renew a certificate that is not yet ready for renew or the transaction id is wrong",
    "0x3069": "Challenge phrase mismatch: The challenge phrase submitted does not match the original one",
    "0x3111": "Unsupported Product: User submitted a wrong product or requested cipher is not supported",
    "0x30e8": "CN or org does not match the original one.: the submitted CSR contains a common name or org that does not match the original one",
    "0x1005": "Duplicate certificate: a certificate with the same common name exists already",
    "0x0194": "Incorrect Signature Algorithm: The requested signature algorithm is not supported for the key type. i.e. an ECDSA is submitted for an RSA key",
    "0x6000": "parameter missing or incorrect: This is a general error code for missing or incorrect parameters. The reason will be in the response message.  i.e. 'CSR is missing, 'Unsupported serverType' when no supported serverType could be found., 'invalid transaction id'",
    "0x3063": "Certificate not allowed: trying to issue a certificate that is not configured for the account",
    "0x23df": "No MDS Data Returned: internal connection lost or server not responding. this should be rare",
    "0x3004": "Invalid Account: The users mpki account associated with the certificate is not valid or not yet active",
    "0x4101": "Internal Error: internal server error, user should try again later. (Also check that State is spelled out",
    "0x3101": "Missing admin role: Your account does not have the admin role required to access the webservice API",
    "0x3085": "Account does not have webservice feature.: Your account does not the the webservice role required to access the webservice API",
    "0x9511": "Corrupted CSR : the submitted CSR was mal-formed",
    "0xa001": "Public key format does not match.: The public key format does not match the original cert at certificate renewal or replacement. E.g. if you try to renew or replace an RSA cert with a DSA or ECC key based CSR",
    "0x0143": "Certificate End Date Error: You are trying to replace a certificate with validity end date exceeding the original cert. or the certificate end date is not valid",
    "0x482d": "SHA1 validity check error: What error code do we get when we submit the SHA1 SSL requests with the validity more than 12/31/2016?",
    "0x482e": "What error code do we get when we cannot complete the re-authentication for domains with a newly-approved gTLD 30 days after the gTLD approval",
    "0x4824": "Per CA/B Forum baseline requirements, non-FQDN certs cannot exceed 11/1/2015. Examples: hostname, foo.cba (.cba is a pending gTLD)",
    "eE0x48": "Currently the maximum cert validity is 4-years",
    "0x4826": "OU misleading. See comments",
    "0x4827": "Org re-auth past due. EV org has to go through re-authentication every 13 months; OV org has to go through re-authentication every 39 months",
    "0x482a": "Domain re-auth past due. EV domain has to go through re-authentication every 13 months; OV domain has to go through re-authentication every 39 months.",
    "0x482b": "No org address was set to default, should not happen",
    "0x482c": "signature algorithm does not match intended key type in the CSR (e.g. CSR has an ECC key, but the signature algorithm is sha1WithRSAEncryption)",
    "0x600E": "only supports ECC keys with the named curve NIST P-256, aka secp256r1 or prime256v1, other ECC key sizes will get this error ",
    "0x6013": "only supports DSA keys with (2048, 256) as the bit lengths of the prime parameter pair (p, q), other DSA key sizes will get this error",
    "0x600d": "RSA key size < 2A048",
    "0x4828": "Verisign certificates can be at most two years in length",
    "0x3043": "Certificates must have a validity of at least 1 day",
    "0x950b": "CSR: Invalid State",
    "0x3105": "Organization Name Not Matched",
}


def process_options(options):
    """
    Processes and maps the incoming issuer options to fields/options that
    verisign understands

    :param options:
    :return: dict or valid verisign options
    """
    data = {
        'challenge': get_psuedo_random_string(),
        'serverType': 'Apache',
        'certProductType': 'Server',
        'firstName': current_app.config.get("VERISIGN_FIRST_NAME"),
        'lastName': current_app.config.get("VERISIGN_LAST_NAME"),
        'signatureAlgorithm': 'sha256WithRSAEncryption',
        'email': current_app.config.get("VERISIGN_EMAIL")
    }

    if options.get('validityEnd'):
        end_date, period = get_default_issuance(options)
        data['specificEndDate'] = end_date
        data['validityPeriod'] = period

    return data


def get_default_issuance(options):
    """
    Gets the default time range for certificates

    :param options:
    :return:
    """
    specific_end_date = arrow.get(options['validityEnd']).replace(days=-1).format("MM/DD/YYYY")

    now = arrow.utcnow()
    then = arrow.get(options['validityEnd'])

    if then < now.replace(years=+1):
        validity_period = '1Y'
    elif then < now.replace(years=+2):
        validity_period = '2Y'
    else:
        raise Exception("Verisign issued certificates cannot exceed two years in validity")

    return specific_end_date, validity_period


def handle_response(content):
    """
    Helper function for parsing responses from the Verisign API.
    :param content:
    :return: :raise Exception:
    """
    d = xmltodict.parse(content)
    global VERISIGN_ERRORS
    if d.get('Error'):
        status_code = d['Error']['StatusCode']
    elif d.get('Response'):
        status_code = d['Response']['StatusCode']
    if status_code in VERISIGN_ERRORS.keys():
        raise Exception(VERISIGN_ERRORS[status_code])
    return d


class VerisignIssuerPlugin(IssuerPlugin):
    title = 'Verisign'
    slug = 'verisign-issuer'
    description = 'Enables the creation of certificates by the VICE2.0 verisign API.'
    version = verisign.VERSION

    author = 'Kevin Glisson'
    author_url = 'https://github.com/netflix/lemur.git'

    def __init__(self, *args, **kwargs):
        self.session = requests.Session()
        self.session.cert = current_app.config.get('VERISIGN_PEM_PATH')
        super(VerisignIssuerPlugin, self).__init__(*args, **kwargs)

    def create_certificate(self, csr, issuer_options):
        """
        Creates a Verisign certificate.

        :param csr:
        :param issuer_options:
        :return: :raise Exception:
        """
<<<<<<< HEAD
        url = current_app.config.get('VERISIGN_URL') + 'rest/services/enroll'
=======
        url = current_app.config.get("VERISIGN_URL") + '/rest/services/enroll'
>>>>>>> a512b821

        data = process_options(issuer_options)
        data['csr'] = csr

        current_app.logger.info("Requesting a new verisign certificate: {0}".format(data))

        response = self.session.post(url, data=data)
        cert = handle_response(response.content)['Response']['Certificate']
        return cert, current_app.config.get('VERISIGN_INTERMEDIATE'),

    @staticmethod
    def create_authority(options):
        """
        Creates an authority, this authority is then used by Lemur to allow a user
        to specify which Certificate Authority they want to sign their certificate.

        :param options:
        :return:
        """
        role = {'username': '', 'password': '', 'name': 'verisign'}
        return current_app.config.get('VERISIGN_ROOT'), "", [role]

    def get_available_units(self):
        """
        Uses the Verisign to fetch the number of available unit's left. This can be used to get tabs
        on the number of certificates that can be issued.

        :return:
        """
<<<<<<< HEAD
        url = current_app.config.get("VERISIGN_URL") + 'rest/services/getTokens'
=======
        url = current_app.config.get("VERISIGN_URL") + '/rest/services/getTokens'
>>>>>>> a512b821
        response = self.session.post(url, headers={'content-type': 'application/x-www-form-urlencoded'})
        return handle_response(response.content)['Response']['Order']


class VerisignSourcePlugin(SourcePlugin):
    title = 'Verisign'
    slug = 'verisign-source'
    description = 'Allows for the polling of issued certificates from the VICE2.0 verisign API.'
    version = verisign.VERSION

    author = 'Kevin Glisson'
    author_url = 'https://github.com/netflix/lemur.git'

    def __init__(self, *args, **kwargs):
        self.session = requests.Session()
        self.session.cert = current_app.config.get('VERISIGN_PEM_PATH')
        super(VerisignSourcePlugin, self).__init__(*args, **kwargs)

    def get_certificates(self):
        url = current_app.config.get('VERISIGN_URL') + '/reportingws'
        end = arrow.now()
        start = end.replace(years=-5)
        data = {
            'reportType': 'detail',
            'startDate': start.format("MM/DD/YYYY"),
            'endDate': end.format("MM/DD/YYYY"),
            'structuredRecord': 'Y',
            'certStatus': 'Valid',
        }
        current_app.logger.debug(data)
        response = self.session.post(url, data=data)<|MERGE_RESOLUTION|>--- conflicted
+++ resolved
@@ -146,11 +146,7 @@
         :param issuer_options:
         :return: :raise Exception:
         """
-<<<<<<< HEAD
-        url = current_app.config.get('VERISIGN_URL') + 'rest/services/enroll'
-=======
         url = current_app.config.get("VERISIGN_URL") + '/rest/services/enroll'
->>>>>>> a512b821
 
         data = process_options(issuer_options)
         data['csr'] = csr
@@ -180,11 +176,7 @@
 
         :return:
         """
-<<<<<<< HEAD
-        url = current_app.config.get("VERISIGN_URL") + 'rest/services/getTokens'
-=======
         url = current_app.config.get("VERISIGN_URL") + '/rest/services/getTokens'
->>>>>>> a512b821
         response = self.session.post(url, headers={'content-type': 'application/x-www-form-urlencoded'})
         return handle_response(response.content)['Response']['Order']
 
