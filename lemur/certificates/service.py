--- conflicted
+++ resolved
@@ -126,15 +126,7 @@
     """
     authority = issuer_options['authority']
 
-<<<<<<< HEAD
     issuer = plugins.get(authority.plugin_name)
-    # NOTE if we wanted to support more issuers it might make sense to
-    # push CSR creation down to the plugin
-    path = create_csr(issuer.get_csr_config(issuer_options))
-    challenge, csr, csr_config, private_key = load_ssl_pack(path)
-=======
-    issuer = get_plugin_by_name(authority.plugin_name)
->>>>>>> c59bf3f2
 
     csr, private_key = create_csr(issuer_options)
 
